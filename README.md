<<<<<<< HEAD
sift2d is a library for constructing and manipulating the interaction matrices - 2D descriptors of the ligand - receptor complexes.

Dependancies
- scipy
- sift2d generator requires schrodinger mmlibs to run
- prettytables for tabular visualization

Setup
$SCHRODINGER/run setup.py install




**21.06.2016
**
Fixed a bug that caused improper assignment of the polar interaction.
=======
sift2d is a library for constructing and manipulating the interaction matrices - 2D descriptors of the ligand - receptor complexes.

Dependancies
- scipy
- sift2d generator requires schrodinger mmlibs to run
- prettytables for tabular visualization

Setup
$SCHRODINGER/run setup.py install
>>>>>>> 94f2b85e
<|MERGE_RESOLUTION|>--- conflicted
+++ resolved
@@ -1,28 +1,16 @@
-<<<<<<< HEAD
-sift2d is a library for constructing and manipulating the interaction matrices - 2D descriptors of the ligand - receptor complexes.
-
-Dependancies
-- scipy
-- sift2d generator requires schrodinger mmlibs to run
-- prettytables for tabular visualization
-
-Setup
-$SCHRODINGER/run setup.py install
-
-
-
-
-**21.06.2016
-**
-Fixed a bug that caused improper assignment of the polar interaction.
-=======
-sift2d is a library for constructing and manipulating the interaction matrices - 2D descriptors of the ligand - receptor complexes.
-
-Dependancies
-- scipy
-- sift2d generator requires schrodinger mmlibs to run
-- prettytables for tabular visualization
-
-Setup
-$SCHRODINGER/run setup.py install
->>>>>>> 94f2b85e
+sift2d is a library for constructing and manipulating the interaction matrices - 2D descriptors of the ligand - receptor complexes.
+
+Dependancies
+- scipy
+- sift2d generator requires schrodinger mmlibs to run
+- prettytables for tabular visualization
+
+Setup
+$SCHRODINGER/run setup.py install
+
+
+
+
+**21.06.2016
+**
+Fixed a bug that caused improper assignment of the polar interaction.